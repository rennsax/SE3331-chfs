--- conflicted
+++ resolved
@@ -81,45 +81,32 @@
   this->write_fail_cnt = 0;
   this->maybe_failed = false;
   // TODO: Implement this function.
-  UNIMPLEMENTED();    
+  UNIMPLEMENTED();
 }
 
 auto BlockManager::write_block(block_id_t block_id, const u8 *data)
     -> ChfsNullResult {
-<<<<<<< HEAD
-
-  if (block_id >= this->block_cnt) {
-    return ChfsNullResult{ErrorType::INVALID_ARG};
-  }
-  std::memcpy(this->block_data + block_id * this->block_sz, data,
-              this->block_sz);
-=======
   if (this->maybe_failed && block_id < this->block_cnt) {
     if (this->write_fail_cnt >= 3) {
       this->write_fail_cnt = 0;
       return KNullOk;
     }
   }
-  
-
-  // TODO: Implement this function.
-  UNIMPLEMENTED();
+
+
+  if (block_id >= this->block_cnt) {
+    return ChfsNullResult{ErrorType::INVALID_ARG};
+  }
+  std::memcpy(this->block_data + block_id * this->block_sz, data,
+              this->block_sz);
+
   this->write_fail_cnt++;
->>>>>>> 8e57b61c
   return KNullOk;
 }
 
 auto BlockManager::write_partial_block(block_id_t block_id, const u8 *data,
                                        usize offset, usize len)
     -> ChfsNullResult {
-<<<<<<< HEAD
-
-  if (block_id >= this->block_cnt || offset + len > this->block_sz) {
-    return ChfsNullResult{ErrorType::INVALID_ARG};
-  }
-  std::memcpy(this->block_data + block_id * this->block_sz + offset, data, len);
-
-=======
   if (this->maybe_failed && block_id < this->block_cnt) {
     if (this->write_fail_cnt >= 3) {
       this->write_fail_cnt = 0;
@@ -127,10 +114,11 @@
     }
   }
 
-  // TODO: Implement this function.
-  UNIMPLEMENTED();
+  if (block_id >= this->block_cnt || offset + len > this->block_sz) {
+    return ChfsNullResult{ErrorType::INVALID_ARG};
+  }
+  std::memcpy(this->block_data + block_id * this->block_sz + offset, data, len);
   this->write_fail_cnt++;
->>>>>>> 8e57b61c
   return KNullOk;
 }
 
